metadata:
  name: "JakMods"
mods:
  # mods I left out of migration:
  # random_actor_scale (fricked up 1/2)
  # jak_go_fast (after each cell)
  # first_person
  # classic_plus
  # ice_everywhere
  # ng_minus
  # jak_grows (after each cell)
  # random_actors (frong beach)
  # mikeee (???)
  # mirror_mode_every_cell
  # new_eco (pink eco)
  # open_ghosts (we should just fold this into practice mod? or obsolete given teamruns)
  # blindfold_assist
  # invisible_legacy
  # break_wood_crates
  # super_jak_bros
  # down_under (vertical mirror mode)
  # chat_plays (does this even work?)

  # texture packs left out of migration:
  # candy_pop_keira

  speedrun-practice:
    repo_owner: "OpenGOAL-Mods"
    repo_name: "OG-Speedrun-Practice"
    url: "https://github.com/OpenGOAL-Mods/OG-Speedrun-Practice"
    # NOTE - only '<' is supported and explicit versions.  The assumption is that '<' is only needed to skip
    # past releases that don't conform to the new format, then beyond that hopefully every release is valid
    # with the potential to maybe skip a bad one here and there.
    ignore_versions:
      - "<0.1.13"
    display_name: "Speedrun Practice"
<<<<<<< HEAD
    description: "A mod that helps you practice speedrunning. See website for more info"
    authors: ["barg", "zed", "yopie"]
    tags: ["speedrunning", "practice"]
    website_url: "https://github.com/OpenGOAL-Mods/OG-Speedrun-Practice/blob/main/README.md"
    supported_games: ["jak1", "jak2", "jak3"]
=======
    description: "A mod that helps you practice speedrunning"
    authors: ["barg", "zed"]
    tags: ["utility", "tool"]
    website_url: "https://github.com/OpenGOAL-Mods/OG-Speedrun-Practice/blob/main/README.md"
    supported_games: ["jak1", "jak2"]
>>>>>>> f396fcdc
    # NOTE - right now only really supporting the art assets
    # i honestly don't think you'd need it for anything else, maybe ignore_versions? Extend when necessary!
    per_game_config:
      jak1:
        coverArtUrl: "https://raw.githubusercontent.com/OpenGOAL-Mods/OG-Speedrun-Practice/main/ModImage.png"
        thumbnailArtUrl: "https://raw.githubusercontent.com/OpenGOAL-Mods/OG-Speedrun-Practice/main/ModImage.png"
      jak2:
<<<<<<< HEAD
        cover_art_url: "https://raw.githubusercontent.com/OpenGOAL-Mods/OG-Speedrun-Practice/main/ModImage2.jpeg"
        thumbnail_art_url: "https://raw.githubusercontent.com/OpenGOAL-Mods/OG-Speedrun-Practice/main/ModImage2.jpeg"
      jak3:
        cover_art_url: "https://raw.githubusercontent.com/OpenGOAL-Mods/OG-Speedrun-Practice/main/ModImage3.jpg"
        thumbnail_art_url: "https://raw.githubusercontent.com/OpenGOAL-Mods/OG-Speedrun-Practice/main/ModImage3.jpg"
  
  checkpoint-randomizer:
    repo_owner: "OpenGOAL-Mods"
    repo_name: "OG-Randomizer"
    url: "https://github.com/OpenGOAL-Mods/OG-Randomizer"
    # NOTE - only '<' is supported and explicit versions.  The assumption is that '<' is only needed to skip
    # past releases that don't conform to the new format, then beyond that hopefully every release is valid
    # with the potential to maybe skip a bad one here and there.
    ignore_versions:
      - "<0.1.5"
    display_name: "Checkpoint Randomizer"
    description: "Warp to a random checkpoint on various triggers (cells, flies, orbs, eco, death)."
    authors: ["zed", "MikeGamePro", "barg"]
    tags: ["speedrunning", "challenge", "gameplay-mod", "rng"]
    # website_url: "https://github.com/dallmeyer/OG-OrbHunt/blob/main/README.md"
    supported_games: ["jak1"]
    cover_art_url: "https://raw.githubusercontent.com/OpenGOAL-Mods/OG-Randomizer/main/ModImage.png"
    thumbnail_art_url: "https://raw.githubusercontent.com/OpenGOAL-Mods/OG-Randomizer/main/ModImage.png"

  random-cell-order:
    repo_owner: "OpenGOAL-Mods"
    repo_name: "OG-RCO"
    url: "https://github.com/OpenGOAL-Mods/OG-RCO"
    # NOTE - only '<' is supported and explicit versions.  The assumption is that '<' is only needed to skip
    # past releases that don't conform to the new format, then beyond that hopefully every release is valid
    # with the potential to maybe skip a bad one here and there.
    ignore_versions:
      - "<1.0.5"
    display_name: "Random Cell Order"
    description: "Warp to a random checkpoint on various triggers (cells, flies, orbs, eco, death)."
    authors: ["barg", "SixRock", "Dexz"]
    tags: ["speedrunning", "challenge", "gameplay-mod", "rng"]
    website_url: "https://github.com/OpenGOAL-Mods/OG-RCO/blob/main/README.md"
    supported_games: ["jak1"]
    cover_art_url: "https://raw.githubusercontent.com/OpenGOAL-Mods/OG-RCO/main/ModImage.png"
    thumbnail_art_url: "https://raw.githubusercontent.com/OpenGOAL-Mods/OG-RCO/main/ModImage.png"

  flutflut-legacy:
    repo_owner: "OpenGOAL-Mods"
    repo_name: "OG-FlutFlut-Legacy"
    url: "https://github.com/OpenGOAL-Mods/OG-FlutFlut-Legacy"
    # NOTE - only '<' is supported and explicit versions.  The assumption is that '<' is only needed to skip
    # past releases that don't conform to the new format, then beyond that hopefully every release is valid
    # with the potential to maybe skip a bad one here and there.
    ignore_versions:
      - "<0.0.6"
    display_name: "The FlutFlut Legacy"
    description: "Play the whole game on FlutFlut."
    authors: ["zed", "barg"]
    tags: ["speedrunning", "challenge", "gameplay-mod"]
    # website_url: "https://github.com/OpenGOAL-Mods/OG-RCO/blob/main/README.md"
    supported_games: ["jak1"]
    cover_art_url: "https://raw.githubusercontent.com/dallmeyer/modimages/main/flutflutlegacy.png"
    thumbnail_art_url: "https://raw.githubusercontent.com/dallmeyer/modimages/main/flutflutlegacy.png"

  # TODO: migrate to modern mod base
  # zoomer-legacy:
  #   repo_owner: "dallmeyer"
  #   repo_name: "The-Zoomer-Legacy"
  #   url: "https://github.com/dallmeyer/The-Zoomer-Legacy"
  #   # NOTE - only '<' is supported and explicit versions.  The assumption is that '<' is only needed to skip
  #   # past releases that don't conform to the new format, then beyond that hopefully every release is valid
  #   # with the potential to maybe skip a bad one here and there.
  #   ignore_versions:
  #     - "<1.0.5"
  #   display_name: "The Zoomer Legacy"
  #   description: "Play the whole game on the Zoomer, with various changes to better explore the entire game."
  #   authors: ["zed", "barg"]
  #   tags: ["speedrunning", "challenge", "gameplay-mod"]
  #   website_url: "https://github.com/OpenGOAL-Mods/OG-RCO/blob/main/README.md"
  #   supported_games: ["jak1"]
  #   cover_art_url: "https://raw.githubusercontent.com/dallmeyer/The-Zoomer-Legacy/main/ModImage.png"
  #   thumbnail_art_url: "https://raw.githubusercontent.com/dallmeyer/The-Zoomer-Legacy/main/ModImage.png"

  # TODO: migrate to modern mod base
  # super-mario-64:
  #   repo_owner: "dallmeyer"
  #   repo_name: "opengoal-sm64"
  #   url: "https://github.com/dallmeyer/opengoal-sm64"
  #   # NOTE - only '<' is supported and explicit versions.  The assumption is that '<' is only needed to skip
  #   # past releases that don't conform to the new format, then beyond that hopefully every release is valid
  #   # with the potential to maybe skip a bad one here and there.
  #   ignore_versions:
  #     - "<1.0.5"
  #   display_name: "The SM64 Legacy"
  #   description: "Plays similar to Super Mario 64 (stars->cells, red coins->scout flies, coins->orbs)"
  #   authors: ["barg", "OutrageousJosh"]
  #   tags: ["speedrunning", "challenge", "gameplay-mod"]
  #   website_url: "https://github.com/dallmeyer/opengoal-sm64/blob/main/README.md"
  #   supported_games: ["jak1"]
  #   cover_art_url: "https://raw.githubusercontent.com/dallmeyer/opengoal-sm64/main/ModImage.png"
  #   thumbnail_art_url: "https://raw.githubusercontent.com/dallmeyer/opengoal-sm64/main/ModImage.png"

  # TODO: migrate to modern mod base
  # snowy-legacy:
  #   repo_owner: "kekdeveloper"
  #   repo_name: "opengoal-mod-snowy-legacy"
  #   url: "https://github.com/kekdeveloper/opengoal-mod-snowy-legacy"
  #   # NOTE - only '<' is supported and explicit versions.  The assumption is that '<' is only needed to skip
  #   # past releases that don't conform to the new format, then beyond that hopefully every release is valid
  #   # with the potential to maybe skip a bad one here and there.
  #   ignore_versions:
  #     - "<1.0.5"
  #   display_name: "Snowy Legacy"
  #   description: "Snowy texture pack and snowy weather everywhere"
  #   authors: ["InnocentMiau"]
  #   tags: ["texture-mod"]
  #   website_url: "https://github.com/dallmeyer/opengoal-sm64/blob/main/README.md"
  #   supported_games: ["jak1"]
  #   cover_art_url: "https://raw.githubusercontent.com/kekdeveloper/opengoal-mod-snowy-legacy/main/ModImage.png"
  #   thumbnail_art_url: "https://raw.githubusercontent.com/kekdeveloper/opengoal-mod-snowy-legacy/main/ModImage.png"

  # TODO: migrate to modern mod base
  # microtransactions:
  #   repo_owner: "himham-jak"
  #   repo_name: "Jak1-but-Microtransactions"
  #   url: "https://github.com/himham-jak/Jak1-but-Microtransactions"
  #   # NOTE - only '<' is supported and explicit versions.  The assumption is that '<' is only needed to skip
  #   # past releases that don't conform to the new format, then beyond that hopefully every release is valid
  #   # with the potential to maybe skip a bad one here and there.
  #   ignore_versions:
  #     - "<1.0.5"
  #   display_name: "MicroTransactions"
  #   description: "Unlock Jak's moveset with orbs!"
  #   authors: ["HimHam"]
  #   tags: ["gameplay-mod"]
  #   website_url: "https://github.com/dallmeyer/opengoal-sm64/blob/main/README.md"
  #   supported_games: ["jak1"]
  #   cover_art_url: "https://raw.githubusercontent.com/himham-jak/Jak1-but-Microtransactions/microtransactions/ModImage.png"
  #   thumbnail_art_url: "https://raw.githubusercontent.com/himham-jak/Jak1-but-Microtransactions/microtransactions/ModImage.png"
  
  orb-hunt:
    repo_owner: "dallmeyer"
    repo_name: "OG-OrbHunt"
    url: "https://github.com/dallmeyer/OG-OrbHunt"
    # NOTE - only '<' is supported and explicit versions.  The assumption is that '<' is only needed to skip
    # past releases that don't conform to the new format, then beyond that hopefully every release is valid
    # with the potential to maybe skip a bad one here and there.
    ignore_versions:
      - "<1.7.3"
    display_name: "Orb Hunt"
    description: "Precursor Orb Scavenger Hunt"
    authors: ["barg"]
    tags: ["speedrunning", "challenge", "gameplay-mod"]
    website_url: "https://github.com/dallmeyer/OG-OrbHunt/blob/main/README.md"
    supported_games: ["jak1", "jak2"]
    per_game_config:
      jak1:
        cover_art_url: "https://raw.githubusercontent.com/dallmeyer/OG-OrbHunt/main/ModImage.png"
        thumbnail_art_url: "https://raw.githubusercontent.com/dallmeyer/OG-OrbHunt/main/ModImage.png"
      jak2:
        cover_art_url: "https://raw.githubusercontent.com/dallmeyer/OG-OrbHunt/main/ModImage2.png"
        thumbnail_art_url: "https://raw.githubusercontent.com/dallmeyer/OG-OrbHunt/main/ModImage2.png"

=======
        coverArtUrl: "https://raw.githubusercontent.com/OpenGOAL-Mods/OG-Speedrun-Practice/main/ModImage2.jpeg"
        thumbnailArtUrl: "https://raw.githubusercontent.com/OpenGOAL-Mods/OG-Speedrun-Practice/main/ModImage2.jpeg"
>>>>>>> f396fcdc
  bugged:
    repo_owner: "OpenGOAL-Mods"
    repo_name: "OG-Bugged"
    url: "https://github.com/OpenGOAL-Mods/OG-Bugged"
    ignore_versions:
      - "<0.1.20"
    display_name: "Bugged"
    description: "Over 25 bugs added to completely change the speedrun! Think you can find them all? Check the website for hints"
    authors: ["bintendo42", "barg"]
    tags: ["speedrunning", "challenge", "gameplay-mod"]
    website_url: "https://jakmods.dev/bugged/buglist.html"
    supported_games: ["jak1"]
    cover_art_url: "https://jakmods.dev/bugged/bugged_logo.png"
    thumbnail_art_url: "https://jakmods.dev/bugged/bugged_logo.png"
    
  patched:
    repo_owner: "OpenGOAL-Mods"
    repo_name: "OG-Patched"
    url: "https://github.com/OpenGOAL-Mods/OG-Patched"
    ignore_versions:
      - "<1.0.5"
    display_name: "Patched"
    description: "Jak and Daxter: The Precursor Legacy v1.1 ;)"
    authors: ["bintendo42", "barg"]
    tags: ["speedrunning", "challenge", "gameplay-mod"]
    website_url: "https://github.com/OpenGOAL-Mods/OG-Patched/blob/main/README.md"
    supported_games: ["jak1"]
    cover_art_url: "https://raw.githubusercontent.com/OpenGOAL-Mods/OG-Patched/main/ModImage.png"
    thumbnail_art_url: "https://raw.githubusercontent.com/OpenGOAL-Mods/OG-Patched/main/ModImage.png"
  
  # orange-demon:
  #   repo_owner: "Hat-Kid"
  #   repo_name: "jak-project"
  #   url: "https://github.com/Hat-Kid/jak-project"
  #   ignore_versions:
  #     # TODO: releases for this are built from a branch so don't follow version bumping convention
  #     - "<1.0.5"
  #   display_name: "Orange Demon Challenge"
  #   description: "Play through the entire game while being chased by Daxter!"
  #   authors: ["Hat-Kid"]
  #   tags: ["speedrunning", "challenge", "gameplay-mod"]
  #   website_url: "https://github.com/OpenGOAL-Mods/OG-Patched/blob/main/README.md"
  #   supported_games: ["jak1"]
  #   cover_art_url: "https://raw.githubusercontent.com/OpenGOAL-Mods/OG-Patched/main/ModImage.png"
  #   thumbnail_art_url: "https://raw.githubusercontent.com/OpenGOAL-Mods/OG-Patched/main/ModImage.png"

  ruh-hot-rod:
    repo_owner: "rileyfort"
    repo_name: "jak-2-hot-rod"
    url: "https://github.com/rileyfort/jak-2-hot-rod"
    ignore_versions:
      - "<0.0.2"
    display_name: "Jak II Hot Rod"
    description: "Changes one of the overworld zoomers to always spawn as a hot rod variant. Max speed has been increased from 40 to 200."
    authors: ["Ruh"]
    tags: ["texture-mod", "gameplay-mod"]
    # website_url: "https://github.com/OpenGOAL-Mods/OG-Patched/blob/main/README.md"
    supported_games: ["jak2"]
    cover_art_url: "https://raw.githubusercontent.com/dallmeyer/modimages/main/hotrod.png"
    thumbnail_art_url: "https://raw.githubusercontent.com/dallmeyer/modimages/main/hotrod.png"

  spec-ops:
    repo_owner: "ruhphorte"
    repo_name: "spec-ops-jak"
    url: "https://github.com/ruhphorte/spec-ops-jak"
    ignore_versions:
      - "<0.0.2"
    display_name: "Spec Ops Jak"
    description: "Immediately after being rescued by Daxter, Jak is fitted with an all black Spec Ops outfit and a new weapon. The Blaster Mod has been replaced with a fully automatic suppressed XM Nova assault rifle that fires depleted light eco rounds. These light eco rounds will easily take down anything in your way."
    authors: ["Ruh"]
    tags: ["texture-mod", "gameplay-mod"]
    # website_url: "https://github.com/OpenGOAL-Mods/OG-Patched/blob/main/README.md"
    supported_games: ["jak2"]
    cover_art_url: "https://raw.githubusercontent.com/dallmeyer/modimages/main/spec-ops.JPG"
    thumbnail_art_url: "https://raw.githubusercontent.com/dallmeyer/modimages/main/spec-ops.JPG"

  archipelagoal:
    repo_owner: "ArchipelaGOAL"
    repo_name: "ArchipelaGOAL"
    url: "https://github.com/ArchipelaGOAL/ArchipelaGOAL"
    ignore_versions:
      - "<0.0.11"
    display_name: "ArchipelaGOAL"
    description: "ALPHA RELEASE - Jak 1 x Archipelago Randomizer!"
    authors: ["markus"]
    tags: ["rng", "challenge", "gameplay-mod"]
    website_url: "https://github.com/ArchipelaGOAL/Archipelago/blob/main/worlds/jakanddaxter/docs/setup_en.md"
    supported_games: ["jak1"]
    cover_art_url: "https://raw.githubusercontent.com/dallmeyer/modimages/main/archipelagoal-logo.png"
    thumbnail_art_url: "https://raw.githubusercontent.com/dallmeyer/modimages/main/archipelagoal-logo.png"

  mortin-time:
    repo_owner: "my-opengoal-mods"
    repo_name: "OG-Jak-The-Chicken-Reborn"
    url: "https://github.com/my-opengoal-mods/OG-Jak-The-Chicken-Reborn"
    ignore_versions:
      - "<1.13.0"
    display_name: "Jak the CHICKEN"
    description: "Adds over 18 levels and 900+ collectibles to the game and new powerups and adventures! Note: currently it is disguised as a fart mod. It is not."
    authors: ["zed"]
    tags: ["challenge", "gameplay-mod"]
    website_url: "https://github.com/ArchipelaGOAL/Archipelago/blob/main/worlds/jakanddaxter/docs/setup_en.md"
    supported_games: ["jak1"]
    cover_art_url: "https://www.speedrun.com/static/game/j1lnnwz6/cover.png?v=47fd2cf"
    thumbnail_art_url: "https://www.speedrun.com/static/game/j1lnnwz6/cover.png?v=47fd2cf"

  daxter-2:
    repo_owner: "OpenGOAL-Mods"
    repo_name: "OG-Daxter2"
    url: "https://github.com/OpenGOAL-Mods/OG-Daxter2"
    ignore_versions:
      - "<0.3.3"
    display_name: "Daxter II"
    description: "Daxter finally gets his sequel!"
    authors: ["barg"]
    tags: ["speedrunning", "gameplay-mod"]
    # website_url: "https://github.com/OpenGOAL-Mods/OG-Jak2-AugustBuild/blob/main/README.md"
    supported_games: ["jak2"]
    cover_art_url: "https://raw.githubusercontent.com/OpenGOAL-Mods/OG-Daxter2/main/daxter2.png"
    thumbnail_art_url: "https://raw.githubusercontent.com/OpenGOAL-Mods/OG-Daxter2/main/daxter2.png"

  jak2-august:
    repo_owner: "OpenGOAL-Mods"
    repo_name: "OG-Jak2-AugustBuild"
    url: "https://github.com/OpenGOAL-Mods/OG-Jak2-AugustBuild"
    ignore_versions:
      - "<0.0.1"
    display_name: "Jak II - August Build"
    description: "Mimics the Jak II August 2003 Review build which allows for consite skip"
    authors: ["barg", "zed"]
<<<<<<< HEAD
    tags: ["speedrunning", "gameplay-mod"]
    website_url: "https://github.com/OpenGOAL-Mods/OG-Jak2-AugustBuild/blob/main/README.md"
    supported_games: ["jak2"]
    cover_art_url: "https://raw.githubusercontent.com/OpenGOAL-Mods/OG-Jak2-AugustBuild/main/ModImage.png"
    thumbnail_art_url: "https://raw.githubusercontent.com/OpenGOAL-Mods/OG-Jak2-AugustBuild/main/ModImage.png"

  heromode-plus:
    repo_owner: "RealOfficialKraken"
    repo_name: "OG-HeroMode-Plus"
    url: "https://github.com/RealOfficialKraken/OG-HeroMode-Plus"
    ignore_versions:
      - "<0.0.75"
    display_name: "HeroMode+ | A Jak II Overhaul"
    description: "Overhauls Jak II's difficulty, but with a twist! Adds weapon mods, custom modifiers, hero mode changes, and various other things to find! Are you up for the challenge?"
    authors: ["Kraken"]
    tags: ["challenge", "gameplay-mod"]
    # website_url: "https://github.com/OpenGOAL-Mods/OG-Jak2-AugustBuild/blob/main/README.md"
    supported_games: ["jak2"]
    cover_art_url: "https://raw.githubusercontent.com/dallmeyer/modimages/main/hmplus.png"
    thumbnail_art_url: "https://raw.githubusercontent.com/dallmeyer/modimages/main/hmplus.png"

  roguelike-jak2:
    repo_owner: "RealOfficialKraken"
    repo_name: "roguelikejakii"
    url: "https://github.com/RealOfficialKraken/roguelikejakii"
    ignore_versions:
      - "<0.0.23"
    display_name: "Roguelike Jak 2"
    description: "The Jak Time Loop is broken! To restore it, Jak must fight through random missions that grow more unstable the further you venture. As the enemies get stronger, so can you! With Vin's help, Jak must blast his way back into the metalhead nest, and restore his destiny."
    authors: ["Kraken"]
    tags: ["rng", "challenge", "gameplay-mod"]
    # website_url: "https://github.com/OpenGOAL-Mods/OG-Jak2-AugustBuild/blob/main/README.md"
    supported_games: ["jak2"]
    cover_art_url: "https://raw.githubusercontent.com/RealOfficialKraken/roguelikejakii/main/ModImage.png"
    thumbnail_art_url: "https://raw.githubusercontent.com/RealOfficialKraken/roguelikejakii/main/ModImage.png"

  dark-jak-renegade:
    repo_owner: "OpenGOAL-Mods"
    repo_name: "OG-Dark-Jak"
    url: "https://github.com/OpenGOAL-Mods/OG-Dark-Jak"
    ignore_versions:
      - "<0.3.6"
    display_name: "Dark Jak Renegade"
    description: "Infinite Dark Jak, plus you can rolljump, use guns, vehicles, jetboard, etc. Hold L2 to use Dark Bomb/Dark Blast, or to undo Dark Giant. Reboot in debug mode to unlock everything at the start."
    authors: ["barg"]
    tags: ["gameplay-mod"]
    # website_url: "https://github.com/OpenGOAL-Mods/OG-Jak2-AugustBuild/blob/main/README.md"
    supported_games: ["jak2"]
    cover_art_url: "https://raw.githubusercontent.com/dallmeyer/modimages/main/darkjak.webp"
    thumbnail_art_url: "https://raw.githubusercontent.com/dallmeyer/modimages/main/darkjak.webp"

  #### CUSTOM LEVEL MODS ####

  forgotten-lands:
    repo_owner: "Kuitar5"
    repo_name: "the-forgotten-lands"
    url: "https://github.com/Kuitar5/the-forgotten-lands"
    ignore_versions:
      - "<0.2.1"
    display_name: "The Forgotten Lands"
    description: "Experience a new story and levels. Start a new game and beat Geyser Rock to access the custom levels."
    authors: ["Kuitar", "Hat-Kid"]
    tags: ["custom-level", "gameplay-mod"]
    website_url: "https://github.com/Kuitar5/the-forgotten-lands/blob/main/README.md#the-forgotten-lands"
    supported_games: ["jak1"]
    cover_art_url: "https://raw.githubusercontent.com/dallmeyer/modimages/main/tfl.webp"
    thumbnail_art_url: "https://raw.githubusercontent.com/dallmeyer/modimages/main/tfl.webp"

  up:
    repo_owner: "dallmeyer"
    repo_name: "jak-up"
    url: "https://github.com/dallmeyer/jak-up"
    ignore_versions:
      - "<0.1.2"
    display_name: "Jak Up"
    description: "Only Up in Jak 1. Hub 1+2 so far. WARNING: the custom levels take up ~700MB, and will take a couple minutes to install."
    authors: ["barg"]
    tags: ["custom-level", "gameplay-mod", "challenge", "speedrunning"]
    # website_url: "https://github.com/Kuitar5/the-forgotten-lands/blob/main/README.md#the-forgotten-lands"
    supported_games: ["jak1"]
    cover_art_url: "https://raw.githubusercontent.com/dallmeyer/modimages/main/jakup.jpeg"
    thumbnail_art_url: "https://raw.githubusercontent.com/dallmeyer/modimages/main/jakup.jpeg"

  # river-to-water:
  #   repo_owner: "Cuttlefishthesage"
  #   repo_name: "Og-ModBase-Rockpool"
  #   url: "https://github.com/Cuttlefishthesage/OG-Mod-Base"
  #   ignore_versions:
  #     # TODO: releases for this are built from a branch so don't follow version bumping convention
  #     - "<1.0.2"
  #   display_name: "River to Water"
  #   description: "Custom level River to Water (Afon i ddwr) of a winding mountain path with powercells, scoutflies and orbs guarded by lurkers! Visit via the warpgate once you complete the game or just use debug mode to visit early!"
  #   authors: ["Cuttlefish"]
  #   tags: ["custom-level"]
  #   # website_url: "https://github.com/OpenGOAL-Mods/OG-Patched/blob/main/README.md"
  #   supported_games: ["jak1"]
  #   cover_art_url: "https://raw.githubusercontent.com/dallmeyer/modimages/main/rockpool.png"
  #   thumbnail_art_url: "https://raw.githubusercontent.com/dallmeyer/modimages/main/rockpool.png"

  rockpool:
    repo_owner: "Cuttlefishthesage"
    repo_name: "Og-ModBase-Rockpool"
    url: "https://github.com/Cuttlefishthesage/Og-ModBase-Rockpool"
    ignore_versions:
      - "<1.0.2"
    display_name: "Rockpool"
    description: "A sunny beach side trip with cliffs to scale, powercells to find and lurkers to fight! Be careful not to swim out too far...  Access via the warpgate in debug or a full save game!"
    authors: ["Cuttlefish"]
    tags: ["custom-level"]
    # website_url: "https://github.com/OpenGOAL-Mods/OG-Patched/blob/main/README.md"
    supported_games: ["jak1"]
    cover_art_url: "https://raw.githubusercontent.com/dallmeyer/modimages/main/rockpool.png"
    thumbnail_art_url: "https://raw.githubusercontent.com/dallmeyer/modimages/main/rockpool.png"

  funki-showcase:
    repo_owner: "OpenGOAL-Mods"
    repo_name: "OG-Funki-Showcase"
    url: "https://github.com/OpenGOAL-Mods/OG-Funki-Showcase"
    ignore_versions:
      - "<0.0.4"
    display_name: "FUNKI DELIRE Custom Levels"
    description: "There are several maps. Parkour, Minecraft, Keira land, etc... Plenty of fun in the magnificent world of Jak and Daxter! Recommended to change Time of Day to Palette 7 from the debug menu to see the maps clearly (Jak II)."
    authors: ["FUNKI DELIRE (LEON GAGIN)"]
    tags: ["custom-level"]
    # website_url: "https://github.com/OpenGOAL-Mods/OG-Patched/blob/main/README.md"
=======
    tags: []
    website_url: null # defaults to 'url'
>>>>>>> f396fcdc
    supported_games: ["jak1", "jak2"]
    per_game_config:
      jak1:
        cover_art_url: "https://raw.githubusercontent.com/dallmeyer/modimages/main/funkiparkour.png"
        thumbnail_art_url: "https://raw.githubusercontent.com/dallmeyer/modimages/main/funkiparkour.png"
      jak2:
        cover_art_url: "https://raw.githubusercontent.com/dallmeyer/modimages/main/funkiparkour2.png"
        thumbnail_art_url: "https://raw.githubusercontent.com/dallmeyer/modimages/main/funkiparkour.png2"

  #### MODEL REPLACEMENT MODS ####

  its-ogre-now:
    repo_owner: "OpenGOAL-Mods"
    repo_name: "OG-Shrek-Adventures"
    url: "https://github.com/OpenGOAL-Mods/OG-Shrek-Adventures"
    ignore_versions:
      - "<1.0.56"
    display_name: "Shrek Adventures"
    description: "Shrek is life."
    authors: ["zed"]
    tags: ["model-replacement"]
    # website_url: "https://github.com/OpenGOAL-Mods/OG-Patched/blob/main/README.md"
    supported_games: ["jak1"]
    cover_art_url: "https://raw.githubusercontent.com/OpenGOAL-Mods/OG-Shrek-Adventures/main/shrek.png"
    thumbnail_art_url: "https://raw.githubusercontent.com/OpenGOAL-Mods/OG-Shrek-Adventures/main/shrek.png"

  rayman:
    repo_owner: "dallmeyer"
    repo_name: "OG-rayman"
    url: "https://github.com/dallmeyer/OG-rayman"
    ignore_versions:
      - "<0.0.1"
    display_name: "Rayman - The Precursor Legacy"
    description: "Almost Rayman 4"
    authors: ["Clankape"]
    tags: ["model-replacement"]
    # website_url: "https://github.com/OpenGOAL-Mods/OG-Patched/blob/main/README.md"
    supported_games: ["jak1"]
    cover_art_url: "https://i.ytimg.com/vi/iVhPEnZxric/hqdefault.jpg"
    thumbnail_art_url: "https://i.ytimg.com/vi/iVhPEnZxric/hqdefault.jpg"

  # NOTE - allows for just links to mods as well, for ones that don't really fit into
  # the standard mod installation experience
  teamruns:
    external_link: "https://teamruns.web.app/"
    display_name: "TeamRuns"
    description: "Online and couch co-op multiplayer mod"
    authors: ["dexz"]
    tags: ["multiplayer", "speedrunning"]
    supported_games: ["jak1"]
    thumbnail_art_url: "https://teamruns.web.app/assets/teamruns-full-logo.png"
    cover_art_url: null

texture_packs:
  # TODO - this one actually isn't supported end-to-end yet (no releases)
  snowy-legacy:
    repo_owner: "kekdeveloper"
    repo_name: "opengoal-mod-snowy-legacy"
    display_name: "Snowy Legacy"
    description: "Snowy texture pack and snowy weather everywhere."
    authors: ["InnocentMiau"]
    tags: []
    supported_games: ["jak1"]
    thumbnail_art_url: "https://github.com/kekdeveloper/opengoal-mod-snowy-legacy/blob/main/ModImage.png?raw=true"<|MERGE_RESOLUTION|>--- conflicted
+++ resolved
@@ -34,19 +34,11 @@
     ignore_versions:
       - "<0.1.13"
     display_name: "Speedrun Practice"
-<<<<<<< HEAD
     description: "A mod that helps you practice speedrunning. See website for more info"
     authors: ["barg", "zed", "yopie"]
     tags: ["speedrunning", "practice"]
     website_url: "https://github.com/OpenGOAL-Mods/OG-Speedrun-Practice/blob/main/README.md"
     supported_games: ["jak1", "jak2", "jak3"]
-=======
-    description: "A mod that helps you practice speedrunning"
-    authors: ["barg", "zed"]
-    tags: ["utility", "tool"]
-    website_url: "https://github.com/OpenGOAL-Mods/OG-Speedrun-Practice/blob/main/README.md"
-    supported_games: ["jak1", "jak2"]
->>>>>>> f396fcdc
     # NOTE - right now only really supporting the art assets
     # i honestly don't think you'd need it for anything else, maybe ignore_versions? Extend when necessary!
     per_game_config:
@@ -54,7 +46,6 @@
         coverArtUrl: "https://raw.githubusercontent.com/OpenGOAL-Mods/OG-Speedrun-Practice/main/ModImage.png"
         thumbnailArtUrl: "https://raw.githubusercontent.com/OpenGOAL-Mods/OG-Speedrun-Practice/main/ModImage.png"
       jak2:
-<<<<<<< HEAD
         cover_art_url: "https://raw.githubusercontent.com/OpenGOAL-Mods/OG-Speedrun-Practice/main/ModImage2.jpeg"
         thumbnail_art_url: "https://raw.githubusercontent.com/OpenGOAL-Mods/OG-Speedrun-Practice/main/ModImage2.jpeg"
       jak3:
@@ -214,10 +205,6 @@
         cover_art_url: "https://raw.githubusercontent.com/dallmeyer/OG-OrbHunt/main/ModImage2.png"
         thumbnail_art_url: "https://raw.githubusercontent.com/dallmeyer/OG-OrbHunt/main/ModImage2.png"
 
-=======
-        coverArtUrl: "https://raw.githubusercontent.com/OpenGOAL-Mods/OG-Speedrun-Practice/main/ModImage2.jpeg"
-        thumbnailArtUrl: "https://raw.githubusercontent.com/OpenGOAL-Mods/OG-Speedrun-Practice/main/ModImage2.jpeg"
->>>>>>> f396fcdc
   bugged:
     repo_owner: "OpenGOAL-Mods"
     repo_name: "OG-Bugged"
@@ -348,7 +335,6 @@
     display_name: "Jak II - August Build"
     description: "Mimics the Jak II August 2003 Review build which allows for consite skip"
     authors: ["barg", "zed"]
-<<<<<<< HEAD
     tags: ["speedrunning", "gameplay-mod"]
     website_url: "https://github.com/OpenGOAL-Mods/OG-Jak2-AugustBuild/blob/main/README.md"
     supported_games: ["jak2"]
@@ -474,10 +460,6 @@
     authors: ["FUNKI DELIRE (LEON GAGIN)"]
     tags: ["custom-level"]
     # website_url: "https://github.com/OpenGOAL-Mods/OG-Patched/blob/main/README.md"
-=======
-    tags: []
-    website_url: null # defaults to 'url'
->>>>>>> f396fcdc
     supported_games: ["jak1", "jak2"]
     per_game_config:
       jak1:
